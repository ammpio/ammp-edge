--- conflicted
+++ resolved
@@ -78,7 +78,6 @@
     )
 
 
-<<<<<<< HEAD
 @app.route("/configuration")
 def configuration():
     device_configs = []
@@ -89,7 +88,9 @@
         'configurations.html',
         node_id=node_id,
         configs=device_configs
-=======
+    )
+
+
 @app.route("/realtime-readings")
 def realtime_readings():
     device_readings = None
@@ -109,11 +110,10 @@
         readings=device_readings,
         is_loaded=is_loaded,
         timestamp=timestamp
->>>>>>> eddfc2d3
-    )
-
-
-@app.route("/network-scan")
+    )
+
+
+@ app.route("/network-scan")
 def network_scan():
     interface = request.args.get('interface')
 
@@ -134,7 +134,7 @@
     )
 
 
-@app.route("/wifi-ap")
+@ app.route("/wifi-ap")
 def wifi_ap():
     args = dict(
         disabled=request.args.get('disabled', type=int)
@@ -165,7 +165,7 @@
     )
 
 
-@app.route("/custom-actions")
+@ app.route("/custom-actions")
 def wifi_ap_status():
     args = dict(
         action=request.args.get('action', type=str)
@@ -187,7 +187,7 @@
     )
 
 
-@app.route("/auto-config", methods=['GET', 'POST'])
+@ app.route("/auto-config", methods=['GET', 'POST'])
 def auto_config():
     if request.method == 'POST':
         try:
