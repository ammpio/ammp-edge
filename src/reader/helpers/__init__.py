--- conflicted
+++ resolved
@@ -1,13 +1,7 @@
 from .request_response_parser import generate_request, parse_response
 from .network_host_finder import set_host_from_mac, check_host_vs_mac
 from .sma_speedwire_parser import parse_datagram
-<<<<<<< HEAD
-
-__all__ = ['generate_request', 'parse_response', 'set_host_from_mac',
-           'check_host_vs_mac', 'parse_datagram']
-=======
 from .add_to_device_readings import add_to_device_readings
 
 __all__ = ['generate_request', 'parse_response', 'set_host_from_mac',
-           'check_host_vs_mac', 'parse_datagram', 'add_to_device_readings']
->>>>>>> 890e2fc4
+           'check_host_vs_mac', 'parse_datagram', 'add_to_device_readings']