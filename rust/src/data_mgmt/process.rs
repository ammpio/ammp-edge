//! Data processing module
//!
//! This module provides data processing functionality equivalent to the Python
//! processor/process_reading.py module. It handles data type conversion, scaling,
//! offset application, and type casting for readings from various device types.

use crate::data_mgmt::models::RtValue;
use crate::node_mgmt::drivers::{BitOrder, DataType, FieldOpts, ParseAs, Typecast};
use anyhow::{Result, anyhow};

/// Process a raw reading value according to the field configuration
pub fn process_reading(val_bytes: &[u8], field_config: &FieldOpts) -> Result<RtValue> {
    // Parse the raw bytes according to parse_as parameter
    let value = if val_bytes.is_empty() {
        return Ok(RtValue::None);
    } else {
        parse_value_bytes(val_bytes, field_config)?
    };

    let value = match value {
        Some(v) => v,
        None => return Ok(RtValue::None),
    };

    let value = if field_config.multiplier.is_some() || field_config.offset.is_some() {
        value.apply_multiplier_offset(field_config.multiplier, field_config.offset)
    } else {
        value
    };

    let typecast_value = apply_typecast(value, field_config.typecast)?;

    Ok(typecast_value)
}

/// Parse raw bytes according to the parse_as parameter
fn parse_value_bytes(val_bytes: &[u8], field_config: &FieldOpts) -> Result<Option<NumericValue>> {
    let parse_as = field_config.parse_as.unwrap_or(ParseAs::Bytes);
    match parse_as {
        ParseAs::Str => {
            let val_str = std::str::from_utf8(val_bytes)
                .map_err(|_| anyhow!("Could not decode bytes into UTF-8 string"))?;
            value_from_string(val_str, field_config)
        }
        ParseAs::Hex => {
            let val_hex_str = std::str::from_utf8(val_bytes)
                .map_err(|_| anyhow!("Could not decode bytes into UTF-8 string"))?;
            let hex_bytes = hex::decode(val_hex_str)
                .map_err(|_| anyhow!("Could not parse {} as hex value", val_hex_str))?;
            value_from_bytes(&hex_bytes, field_config)
        }
        ParseAs::Bytes => value_from_bytes(val_bytes, field_config),
    }
}

/// Extract numeric value from string representation
fn value_from_string(val_str: &str, field_config: &FieldOpts) -> Result<Option<NumericValue>> {
    // Check value mapping first
    if let Some(mapped_value) = field_config.valuemap.get(val_str) {
        if let Some(mapped_value) = mapped_value {
            return Ok(Some(NumericValue::Float(*mapped_value)));
        } else {
            return Ok(None);
        }
    }

    // Parse as number based on typecast
    let value = match field_config.typecast {
        Some(Typecast::Int) => {
            let int_val = val_str.parse::<i64>()?;
            NumericValue::Int(int_val)
        }
        Some(Typecast::Float) => {
            let float_val = val_str.parse::<f64>()?;
            NumericValue::Float(float_val)
        }
        Some(Typecast::Bool) => {
            let bool_val = val_str.parse::<bool>()?;
            NumericValue::Int(if bool_val { 1 } else { 0 })
        }
        Some(Typecast::Str) => {
            // For strings, we don't convert to numeric, handle separately
            return Ok(Some(NumericValue::Float(0.0))); // TODO: Placeholder, will be handled in typecast
        }
        None => {
            // Try to parse as integer first, then fallback to float
            if let Ok(int_val) = val_str.parse::<i64>() {
                NumericValue::Int(int_val)
            } else {
                let float_val = val_str.parse::<f64>()?;
                NumericValue::Float(float_val)
            }
        }
    };

    Ok(Some(value))
}

/// Extract numeric value from bytes using the specified datatype
fn value_from_bytes(val_bytes: &[u8], field_config: &FieldOpts) -> Result<Option<NumericValue>> {
    // Apply bitwise extraction if start_bit is specified
    let val_bytes = if field_config.start_bit.is_some() {
        extract_bits(val_bytes, field_config)?
    } else {
        val_bytes.to_vec()
    };

    // Check value mapping first (hex format)
    if let Some(mapped_value) = field_config
        .valuemap
        .get(&format!("0x{}", hex::encode(&val_bytes)))
    {
        if let Some(mapped_value) = mapped_value {
            return Ok(Some(NumericValue::Float(*mapped_value)));
        } else {
            return Ok(None);
        }
    }

    let datatype = field_config.datatype.as_ref().unwrap_or({
        // Infer datatype from byte length when not explicitly set
        match val_bytes.len() {
            2 => &DataType::Uint16,
            4 => &DataType::Uint32,
            8 => &DataType::Double,
            _ => &DataType::Uint16, // Default fallback
        }
    });

    let value = match datatype {
        DataType::Int16 => {
            if val_bytes.len() < 2 {
                return Err(anyhow!("Insufficient bytes for int16"));
            }
            let value = i16::from_be_bytes([val_bytes[0], val_bytes[1]]);
            NumericValue::Int(value as i64)
        }
        DataType::Uint16 => {
            if val_bytes.len() < 2 {
                return Err(anyhow!("Insufficient bytes for uint16"));
            }
            let value = u16::from_be_bytes([val_bytes[0], val_bytes[1]]);
            NumericValue::Int(value as i64)
        }
        DataType::Int32 => {
            if val_bytes.len() < 4 {
                return Err(anyhow!("Insufficient bytes for int32"));
            }
            let value =
                i32::from_be_bytes([val_bytes[0], val_bytes[1], val_bytes[2], val_bytes[3]]);
            NumericValue::Int(value as i64)
        }
        DataType::Uint32 => {
            if val_bytes.len() < 4 {
                return Err(anyhow!("Insufficient bytes for uint32"));
            }
            let value =
                u32::from_be_bytes([val_bytes[0], val_bytes[1], val_bytes[2], val_bytes[3]]);
            NumericValue::Int(value as i64)
        }
        DataType::Int64 => {
            if val_bytes.len() < 8 {
                return Err(anyhow!("Insufficient bytes for int64"));
            }
            let mut bytes = [0u8; 8];
            bytes.copy_from_slice(&val_bytes[0..8]);
            let value = i64::from_be_bytes(bytes);
            NumericValue::Int(value)
        }
        DataType::Uint64 => {
            if val_bytes.len() < 8 {
                return Err(anyhow!("Insufficient bytes for uint64"));
            }
            let mut bytes = [0u8; 8];
            bytes.copy_from_slice(&val_bytes[0..8]);
            let value = u64::from_be_bytes(bytes);
            // Convert to i64, using saturation for values that don't fit
            NumericValue::Int(if value <= i64::MAX as u64 {
                value as i64
            } else {
                i64::MAX
            })
        }
        DataType::Float => {
            if val_bytes.len() < 4 {
                return Err(anyhow!("Insufficient bytes for float"));
            }
            let mut bytes = [0u8; 4];
            bytes.copy_from_slice(&val_bytes[0..4]);
            let value = f32::from_be_bytes(bytes) as f64;
            NumericValue::Float(value)
        }
        DataType::Double => {
            if val_bytes.len() < 8 {
                return Err(anyhow!("Insufficient bytes for double"));
            }
            let mut bytes = [0u8; 8];
            bytes.copy_from_slice(&val_bytes[0..8]);
            let value = f64::from_be_bytes(bytes);
            NumericValue::Float(value)
        }
    };

    Ok(Some(value))
}

/// Apply final type casting to get the desired output type
pub fn apply_typecast(value: NumericValue, typecast: Option<Typecast>) -> Result<RtValue> {
    match typecast {
        Some(Typecast::Int) => Ok(RtValue::Int(value.as_i64())),
        Some(Typecast::Float) => Ok(RtValue::Float(value.as_f64())),
        Some(Typecast::Bool) => Ok(RtValue::Bool(value.is_nonzero())),
        Some(Typecast::Str) => Ok(RtValue::String(value.as_f64().to_string())),
        None => match value {
            NumericValue::Int(i) => Ok(RtValue::Int(i)),
            NumericValue::Float(f) => Ok(RtValue::Float(f)),
        },
    }
}

/// Intermediate numeric value that preserves integer precision when possible
#[derive(Debug, Clone, PartialEq)]
pub enum NumericValue {
    /// Integer value
    Int(i64),
    /// Floating point value
    Float(f64),
}

impl NumericValue {
    /// Convert to float
    pub fn as_f64(&self) -> f64 {
        match self {
            NumericValue::Int(i) => *i as f64,
            NumericValue::Float(f) => *f,
        }
    }

    /// Convert to integer
    pub fn as_i64(&self) -> i64 {
        match self {
            NumericValue::Int(i) => *i,
            NumericValue::Float(f) => *f as i64,
        }
    }

    /// Apply multiplier and offset, converting to float when operations are applied
    pub fn apply_multiplier_offset(
        self,
        multiplier: Option<f64>,
        offset: Option<f64>,
    ) -> NumericValue {
        let result = self.as_f64() * multiplier.unwrap_or(1.0) + offset.unwrap_or(0.0);
        NumericValue::Float(result)
    }

    /// Check if non-zero
    pub fn is_nonzero(&self) -> bool {
        match self {
            NumericValue::Int(i) => *i != 0,
            NumericValue::Float(f) => *f != 0.0,
        }
    }
}

/// Extract specific bits from byte array according to start_bit, length_bits, and bit_order
///
/// Only works with exactly 2 bytes (16 bits / single Modbus register)
///
/// Bit numbering follows the bit_order parameter:
/// - LSB (default): bits are numbered from right to left (0 = rightmost/least significant)
/// - MSB: bits are numbered from left to right (0 = leftmost/most significant)
///
/// Returns a byte array containing the extracted value as an unsigned integer
fn extract_bits(val_bytes: &[u8], field_config: &FieldOpts) -> Result<Vec<u8>> {
    const SOURCE_BITS: usize = 16;
    const SOURCE_BYTES: usize = 2;

    let start_bit = field_config
        .start_bit
        .ok_or_else(|| anyhow!("start_bit must be specified for bit extraction"))?
        as usize;

    let length_bits = field_config.length_bits.map(|n| n.get()).unwrap_or(1) as usize;

    let bit_order = field_config.bit_order.unwrap_or(BitOrder::Lsb);

    if val_bytes.len() != SOURCE_BYTES {
        return Err(anyhow!(
            "Bitwise extraction only supported for exactly 2 bytes (16 bits), got {} bytes",
            val_bytes.len()
        ));
    }

    let full_value = u16::from_be_bytes(val_bytes.try_into().unwrap());

    if start_bit >= SOURCE_BITS {
        return Err(anyhow!(
            "start_bit {} out of range for {} bits (MSB ordering)",
            start_bit,
            SOURCE_BITS
        ));
    }

    let actual_start_bit = match bit_order {
        BitOrder::Lsb => {
            // LSB: bit 0 is rightmost, so we count from the right
            start_bit
        }
        BitOrder::Msb => {
            // MSB: bit 0 is leftmost, so we need to convert to LSB numbering
            SOURCE_BITS - start_bit - length_bits
        }
    };

    // Note that the order of the returned bits is not altered based on BitOrder;
    // only the range of bits that's returned

    if actual_start_bit + length_bits > SOURCE_BITS {
        return Err(anyhow!(
            "Bit range (start={}, length={}) exceeds available bits ({})",
            start_bit,
            length_bits,
            SOURCE_BITS
        ));
    }

    // Extract the bits using a mask
    let mask = if length_bits >= SOURCE_BITS {
        u16::MAX
    } else {
        (1u16 << length_bits) - 1
    };
    let extracted = (full_value >> actual_start_bit) & mask;

    Ok(extracted.to_be_bytes().to_vec())
}

#[cfg(test)]
mod tests {
    use super::*;
    use std::collections::HashMap;

    #[test]
    fn test_process_uint16() {
        let bytes = [0x12, 0x34]; // 0x1234 = 4660
        let field_config = FieldOpts {
            datatype: Some(DataType::Uint16),
            ..Default::default()
        };

        let result = process_reading(&bytes, &field_config).unwrap();
        assert_eq!(result, RtValue::Int(4660)); // Integer precision preserved!
    }

    #[test]
    fn test_process_with_multiplier_offset() {
        let bytes = [0x00, 0x64]; // 100
        let field_config = FieldOpts {
            datatype: Some(DataType::Uint16),
            multiplier: Some(0.1),
            offset: Some(5.0),
            typecast: Some(Typecast::Float),
            ..Default::default()
        };

        let result = process_reading(&bytes, &field_config).unwrap();
        assert_eq!(result, RtValue::Float(15.0)); // 100 * 0.1 + 5.0 = 15.0
    }

    #[test]
    fn test_process_string_value() {
        let bytes = b"123.45";
        let field_config = FieldOpts {
            parse_as: Some(ParseAs::Str),
            typecast: Some(Typecast::Float),
            ..Default::default()
        };

        let result = process_reading(bytes, &field_config).unwrap();
        assert_eq!(result, RtValue::Float(123.45));
    }

    #[test]
    fn test_value_mapping() {
        let bytes = [0x12, 0x34];
        let mut valuemap = HashMap::new();
        valuemap.insert("0x1234".to_string(), Some(999.0));

        let field_config = FieldOpts {
            datatype: Some(DataType::Uint16),
            valuemap,
            ..Default::default()
        };

        let result = process_reading(&bytes, &field_config).unwrap();
        assert_eq!(result, RtValue::Float(999.0));
    }

    #[test]
    fn test_integer_precision_preservation() {
        // Test that integers stay as integers when no multiplier/offset
        let bytes = [0x04, 0xD2]; // 1234 in uint16
        let field_config = FieldOpts {
            datatype: Some(DataType::Uint16),
            typecast: None,   // No explicit typecast
            multiplier: None, // No multiplier
            offset: None,     // No offset
            ..Default::default()
        };

        let result = process_reading(&bytes, &field_config).unwrap();
        assert_eq!(result, RtValue::Int(1234)); // Should be integer, not float

        // Test that integers become floats when offset is applied
        let field_config_with_offset = FieldOpts {
            datatype: Some(DataType::Uint16),
            typecast: None,
            multiplier: None,
            offset: Some(10.0), // Any offset converts to float
            ..Default::default()
        };

        let result_with_offset = process_reading(&bytes, &field_config_with_offset).unwrap();
        assert_eq!(result_with_offset, RtValue::Float(1244.0)); // 1234 + 10, becomes float

        // Test that fractional operations result in float
        let field_config_with_multiplier = FieldOpts {
            datatype: Some(DataType::Uint16),
            typecast: None,
            multiplier: Some(0.5), // Fractional multiplier
            offset: None,
            ..Default::default()
        };

        let result_with_multiplier =
            process_reading(&bytes, &field_config_with_multiplier).unwrap();
        assert_eq!(result_with_multiplier, RtValue::Float(617.0)); // 1234 * 0.5, becomes float
    }

    #[test]
    fn test_large_unsigned_values() {
        // Test that very large uint64 values saturate to i64::MAX
        let bytes = [0xFF, 0xFF, 0xFF, 0xFF, 0xFF, 0xFF, 0xFF, 0xFF]; // u64::MAX
        let field_config = FieldOpts {
            datatype: Some(DataType::Uint64),
            typecast: None,
            ..Default::default()
        };

        let result = process_reading(&bytes, &field_config).unwrap();
        assert_eq!(result, RtValue::Int(i64::MAX)); // Should saturate to i64::MAX

        // Test normal uint64 value that fits in i64
        let bytes = [0x00, 0x00, 0x00, 0x00, 0x00, 0x00, 0x04, 0xD2]; // 1234 in uint64
        let result = process_reading(&bytes, &field_config).unwrap();
        assert_eq!(result, RtValue::Int(1234)); // Should preserve exact value
    }

    #[test]
    fn test_typecast_to_int() {
        let bytes = [0x00, 0x64]; // 100
        let field_config = FieldOpts {
            datatype: Some(DataType::Uint16),
            typecast: Some(Typecast::Int),
            ..Default::default()
        };

        let result = process_reading(&bytes, &field_config).unwrap();
        assert_eq!(result, RtValue::Int(100));
    }

    #[test]
<<<<<<< HEAD
    fn test_process_float() {
        let bytes = [0x48, 0x9e, 0xcc, 0x5a]; // 0x489ecc5a as f32 = 325218.8125
        let field_config = FieldOpts {
            datatype: Some(DataType::Float),
=======
    fn test_bit_extraction_lsb_single_bit() {
        // 0x00AA = 0b00000000_10101010
        let bytes = [0x00, 0xAA];
        let field_config = FieldOpts {
            start_bit: Some(1), // Second bit from right (LSB)
            length_bits: Some(1.try_into().unwrap()),
            bit_order: Some(BitOrder::Lsb),
            datatype: Some(DataType::Uint16),
>>>>>>> 295427e1
            ..Default::default()
        };

        let result = process_reading(&bytes, &field_config).unwrap();
<<<<<<< HEAD
        if let RtValue::Float(f) = result {
            // Check that it's approximately 325218.8125
            assert!(
                (f - 325218.8125).abs() < 0.001,
                "Expected ~325218.8125, got {}",
                f
            );
        } else {
            panic!("Expected RtValue::Float, got {:?}", result);
        }
=======
        assert_eq!(result, RtValue::Int(1)); // Bit 1 is set
    }

    #[test]
    fn test_bit_extraction_lsb_multiple_bits() {
        // 0x00AA = 0b00000000_10101010, extract bits 4-7 (4 bits starting from bit 4)
        let bytes = [0x00, 0xAA];
        let field_config = FieldOpts {
            start_bit: Some(4),
            length_bits: Some(4.try_into().unwrap()),
            bit_order: Some(BitOrder::Lsb),
            datatype: Some(DataType::Uint16),
            ..Default::default()
        };

        let result = process_reading(&bytes, &field_config).unwrap();
        // Bits 4-7 of 0b00000000_10101010 = 0b1010 = 10
        assert_eq!(result, RtValue::Int(10));
    }

    #[test]
    fn test_bit_extraction_msb_ordering() {
        // 0x00AA = 0b00000000_10101010, extract 4 bits starting from bit 0 (MSB)
        let bytes = [0x00, 0xAA];
        let field_config = FieldOpts {
            start_bit: Some(0),
            length_bits: Some(4.try_into().unwrap()),
            bit_order: Some(BitOrder::Msb),
            datatype: Some(DataType::Uint16),
            ..Default::default()
        };

        let result = process_reading(&bytes, &field_config).unwrap();
        // From MSB: bits 0-3 of 0b00000000_10101010 = 0b0000 = 0
        assert_eq!(result, RtValue::Int(0));
    }

    #[test]
    fn test_bit_extraction_two_bytes() {
        // 0x12 0x34 = 0b00010010_00110100
        let bytes = [0x12, 0x34];
        let field_config = FieldOpts {
            start_bit: Some(4),                       // Start from bit 4 (LSB)
            length_bits: Some(8.try_into().unwrap()), // Extract 8 bits
            bit_order: Some(BitOrder::Lsb),
            datatype: Some(DataType::Uint16),
            ..Default::default()
        };

        let result = process_reading(&bytes, &field_config).unwrap();
        // Bits 4-11 of 0x1234 = 0b00010010_00110100
        // Extract 8 bits from bit 4: 0b00100011 = 0x23 = 35
        assert_eq!(result, RtValue::Int(35));
    }

    #[test]
    fn test_bit_extraction_wrong_size() {
        // Bitwise extraction should only work with exactly 2 bytes
        let bytes = [0x12]; // Only 1 byte
        let field_config = FieldOpts {
            start_bit: Some(0),
            length_bits: Some(1.try_into().unwrap()),
            bit_order: Some(BitOrder::Lsb),
            ..Default::default()
        };

        let result = process_reading(&bytes, &field_config);
        assert!(result.is_err());
        assert!(result.unwrap_err().to_string().contains("exactly 2 bytes"));
    }

    #[test]
    fn test_bit_extraction_default_length() {
        // Default length_bits should be 1
        let bytes = [0x00, 0xAA]; // 0b00000000_10101010
        let field_config = FieldOpts {
            start_bit: Some(7), // Bit 7 (LSB)
            bit_order: Some(BitOrder::Lsb),
            datatype: Some(DataType::Uint16),
            ..Default::default()
        };

        let result = process_reading(&bytes, &field_config).unwrap();
        assert_eq!(result, RtValue::Int(1)); // Bit 7 is set
>>>>>>> 295427e1
    }
}<|MERGE_RESOLUTION|>--- conflicted
+++ resolved
@@ -471,26 +471,15 @@
     }
 
     #[test]
-<<<<<<< HEAD
     fn test_process_float() {
         let bytes = [0x48, 0x9e, 0xcc, 0x5a]; // 0x489ecc5a as f32 = 325218.8125
         let field_config = FieldOpts {
             datatype: Some(DataType::Float),
-=======
-    fn test_bit_extraction_lsb_single_bit() {
-        // 0x00AA = 0b00000000_10101010
-        let bytes = [0x00, 0xAA];
-        let field_config = FieldOpts {
-            start_bit: Some(1), // Second bit from right (LSB)
-            length_bits: Some(1.try_into().unwrap()),
-            bit_order: Some(BitOrder::Lsb),
-            datatype: Some(DataType::Uint16),
->>>>>>> 295427e1
-            ..Default::default()
-        };
-
-        let result = process_reading(&bytes, &field_config).unwrap();
-<<<<<<< HEAD
+            ..Default::default()
+        };
+
+        let result = process_reading(&bytes, &field_config).unwrap();
+
         if let RtValue::Float(f) = result {
             // Check that it's approximately 325218.8125
             assert!(
@@ -501,7 +490,16 @@
         } else {
             panic!("Expected RtValue::Float, got {:?}", result);
         }
-=======
+
+    #[test]
+    fn test_bit_extraction_lsb_single_bit() {
+        // 0x00AA = 0b00000000_10101010
+        let bytes = [0x00, 0xAA];
+        let field_config = FieldOpts {
+            start_bit: Some(1), // Second bit from right (LSB)
+            length_bits: Some(1.try_into().unwrap()),
+            bit_order: Some(BitOrder::Lsb),
+            datatype: Some(DataType::Uint16),
         assert_eq!(result, RtValue::Int(1)); // Bit 1 is set
     }
 
@@ -586,6 +584,5 @@
 
         let result = process_reading(&bytes, &field_config).unwrap();
         assert_eq!(result, RtValue::Int(1)); // Bit 7 is set
->>>>>>> 295427e1
     }
 }