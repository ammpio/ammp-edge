# AMMP Edge app

ammp-edge is a component of AMMP, the Asset Monitoring and Management Platform: [www.ammp.io](https://www.ammp.io). ammp-edge can run on a device connected to an energy system, and gathers performance data over a range of protocols. ammp-edge is largely hardware-agnostic.

## Installing and running for production use

For production, ammp-edge is designed to be installed and run as [a snap](https://snapcraft.io). See https://snapcraft.io/ammp-edge for details, including installation instructions for the relevant environment.

CI/CD is set up so that commits to the `main` branch are automatically built and released to the snap store under the `edge` channel. After testing, the snap is promoted to the `beta`/`stable` channels as appropriate.

## Usage documentation

This is available the [AMMP Platform Documentation](https://ammpio.atlassian.net/wiki/spaces/APD).

If you are a third party who would like to use this software and access the documentation, please reach out to contact@ammp.io.

## Running locally for development

After cloning the repository, you can run
```
make docker-run
```
in order to build and run the relevant processes in a Docker environment.

### Application components

The following Docker containers are run:
- The `ammp-edge-main` application container
- The `ammp-edge-web-ui` user interface, which can be accessed on port 8000
- A `mosquitto` container with an MQTT broker used for local interfacing between different parts of the application (in a testing environment this is not bridged to the AMMP broker)
- A `mock-sma-stp` container that emulates the ModbusTCP interface on an SMA PV inverter, and is used for testing

### Drivers and driver development

Readings from supported devices are based on drivers for the relevant devices. The [drivers](drivers) directory contains a number of JSON files, each being such a device driver. These are used to map a particular variable to be read to the underlying method of reading it from the device.

Drivers can be either built-in (when present in this repo) or add-ons (when supplied via a configuration). In general, drivers are initially tested as add-ons, before being finalized and incorporated into the repository.

## Overview of codebase and operation

The application was originally written in Python, with various components being migrated to Rust more recently. The Python code is under `src`, while the Rust code is under `rust`. Broadly speaking, the current split of functionality is as follows:
- Provisioning, configuration, and control: Rust
- Interfacing with devices and taking data readings: Python
- Local Web UI: Python

### Environment variables

The following variables are used to define operation:
- `LOGGING_LEVEL`: set to e.g. `debug` or `info` (the default)
- `AE_ROOT_DIR`: the root of the application; by default mapped to `$SNAP` in production, or `.` otherwise (assumed read-only)
- `AE_DATA_DIR`: the data storage directory; by default mapped to `$SNAP_COMMON` in production, or `$AE_ROOT_DIR/data` (assumed read-write, non-volatile)
- `AE_TEMP_DIR`: a temporary directory; by default mapped to `/tmp` (assumed read-write, volatile)
- `MQTT_BRIDGE_HOST` and `MQTT_BRIDGE_PORT`: the hostname and port of the local MQTT broker; defaults to `localhost:1883`

### Local interfaces between application components

Three local interfaces are in use for inter-process communication:
- The MQTT broker running locally
- A persistent key-value store implemented in SQLite, under `$AE_DATA_DIR/kvs-db/kvstore.db`
- A volatile key-value cache implemented in SQLite, under `$AE_TEMP_DIR/ae-kvcache.db`

### Remote interfaces

There are two main remote interfaces:

#### HTTP API
As needed, the application establishes a connection to the ammp-edge API. The default path is https://edge.ammp.io/api/v0, but can be overridden by setting the `http_api_base_url` key in the key-value store.

This is used for provisioning, and can be used for on-demand metadata/configuration retrieval by the ammp-edge application. 

#### MQTT bridge
After provisioning, a persistent MQTT bridge is established between the local MQTT broker and the ammp-edge broker in the cloud. There are two pre-configured bridges:
- Bridge to production broker at mqtt.ammp.io:8883. Enabled or disabled via `mqtt_bridge_prod` boolean in key-value store. Enabled by default
- Bridge to staging broker at mqtt.stage.ammp.io:8883. Enabled or disabled via `mqtt_bridge_stage` boolean in key-value store. Disabled by default.
The above can be used in any combination (e.g. it's possible to enable production and staging at the same time).

The MQTT bridge is used for the majority of interfacing with the cloud, such as:
- Publishing ammp-edge metadata upon service start
- Publishing data read out by the ammp-edge
- Publishing environment scans
- Receiving new configurations
- Receiving commands

## Local development without Docker

The following approaches can be used for convenience during development. Note that you some [environment variables](#environment-variables) may need to be set in order to ensure proper operation.

### Python Development Environment

If you would prefer to run the Python portion of the code directly, rather than building and running it in Docker, you can set up the environment as follows:

```bash
make python-dev-setup
```
<<<<<<< HEAD
python -m venv venv
. venv/bin/activate
cd src
pip install -U .
```
=======

### Running Python code

>>>>>>> bc4b19b7
See the `setup.py` file for the available entrypoints.

The code has been most extensively tested on Python 3.10, but should run on most recent versions.

### Code Quality Tools

The following tools are configured for code quality:

**Black** and **isort** for code formatting:
```bash
make python-format
```

### Running Rust code

After installing Rust, enter the `rust` directory and run
```
cargo run
```
This will output the available subcommands (which can be viewed as entry points); you can run any of them with e.g. `cargo run mqtt-pub-meta`.

### Web UI service

The Web UI service provides an interface to setup the dataloggers.

This service is a `Flask` application that uses Jinja2 as template engine and Python 3.10.

*Create a new page within `web-ui` service*

1. Create a new route endpoint in `web_ui/__init__.py` for the new page
2. Create a template file for this new endpoint in `web_ui/templates/`. Make sure to extend the `base.html` so that the new page can inherit the `style` or `scripts` from `base` page
3. Depending on the user flow, add link to this new page either in `templates/index.html` or other pages.

*Testing the newly updated page(s)*

- Locally, the application runs on port `8000`. Simply navigate to `localhost:8000` to checkout the Web UI application. 
- To test the Web UI on datalogger, follow the instruction from the article [Accessing a datalogger's local Web UI remotely](https://ammpio.atlassian.net/wiki/spaces/APD/pages/2463399969/Accessing+a+datalogger+s+local+Web+UI+remotely)<|MERGE_RESOLUTION|>--- conflicted
+++ resolved
@@ -92,17 +92,9 @@
 ```bash
 make python-dev-setup
 ```
-<<<<<<< HEAD
-python -m venv venv
-. venv/bin/activate
-cd src
-pip install -U .
-```
-=======
 
 ### Running Python code
 
->>>>>>> bc4b19b7
 See the `setup.py` file for the available entrypoints.
 
 The code has been most extensively tested on Python 3.10, but should run on most recent versions.
